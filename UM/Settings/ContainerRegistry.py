--- conflicted
+++ resolved
@@ -6,11 +6,9 @@
 import urllib #For ensuring container file names are proper file names
 import urllib.parse
 import pickle #For serializing/deserializing Python classes to binary files
-<<<<<<< HEAD
 from typing import List, cast
-=======
 import collections
->>>>>>> 336f5615
+import time
 
 import UM.FlameProfiler
 from UM.PluginRegistry import PluginRegistry
@@ -25,18 +23,11 @@
 import UM.Dictionary
 from UM.Application import Application
 
-<<<<<<< HEAD
 from UM.Settings.DefinitionContainer import DefinitionContainer
 from UM.Settings.ContainerStack import ContainerStack
 from UM.Settings.InstanceContainer import InstanceContainer
 from UM.Settings.Interfaces import ContainerRegistryInterface
 from UM.Settings.Interfaces import DefinitionContainerInterface
-=======
-from . import DefinitionContainer
-from . import InstanceContainer
-from . import ContainerStack
-import time
->>>>>>> 336f5615
 
 from . import ContainerQuery
 
@@ -57,12 +48,8 @@
 
         self._containers = [self._emptyInstanceContainer]   # type: List[ContainerInterface]
         self._id_container_cache = {}
-<<<<<<< HEAD
         self._resource_types = [Resources.DefinitionContainers] # type: List[int]
-=======
-        self._resource_types = [Resources.DefinitionContainers]
         self._query_cache = collections.OrderedDict() # This should really be an ordered set but that does not exist...
->>>>>>> 336f5615
 
     containerAdded = Signal()
     containerRemoved = Signal()
@@ -107,11 +94,7 @@
     #   \return A list of containers matching the search criteria, or an empty
     #   list if nothing was found.
     @UM.FlameProfiler.profile
-<<<<<<< HEAD
-    def findContainers(self, container_type = None, ignore_case = False, **kwargs) -> List[ContainerInterface]:
-=======
-    def findContainers(self, container_type = None, *, ignore_case = False, **kwargs):
->>>>>>> 336f5615
+    def findContainers(self, container_type = None, *, ignore_case = False, **kwargs) -> List[ContainerInterface]:
         containers = []
 
         # Create the query object
@@ -536,10 +519,5 @@
         Logger.log("e", "Setting property %s of container %s which should remain empty", key, self.getName())
         return
 
-<<<<<<< HEAD
     def serialize(self) -> str:
         return "[general]\n version = 2\n name = empty\n definition = fdmprinter\n"
-=======
-    def serialize(self):
-        return "[general]\n version = 2\n name = empty\n definition = fdmprinter\n"
->>>>>>> 336f5615
