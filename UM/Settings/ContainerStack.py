--- conflicted
+++ resolved
@@ -482,8 +482,8 @@
     def hasErrors(self):
         for key in self.getAllKeys():
             validation_state = self.getProperty(key, "validationState")
-            if validation_state in (UM.Settings.ValidatorState.Exception, UM.Settings.ValidatorState.MaximumError,
-            UM.Settings.ValidatorState.MinimumError):
+            if validation_state in (ValidatorState.Exception, ValidatorState.MaximumError,
+            ValidatorState.MinimumError):
                 return True
         return False
 
@@ -497,13 +497,6 @@
                 error_keys.append(key)
         return error_keys
 
-<<<<<<< HEAD
-_containerRegistry = None   # type:  ContainerRegistryInterface
-
-def setContainerRegistry(registry: ContainerRegistryInterface) -> None:
-    global _containerRegistry
-    _containerRegistry = registry
-=======
     # protected:
 
     # Gather up all signal emissions and delay their emit until the next time the event
@@ -517,7 +510,7 @@
         self._property_changes[key].add(property_name)
 
         if not self._emit_property_changed_queued:
-            UM.Settings.ContainerRegistry.getApplication().callLater(self._emitCollectedPropertyChanges)
+            _containerRegistry.getApplication().callLater(self._emitCollectedPropertyChanges)
             self._emit_property_changed_queued = True
 
     # Perform the emission of the change signals that were collected in a previous step.
@@ -530,4 +523,9 @@
 
         self._property_changes = {}
         self._emit_property_changed_queued = False
->>>>>>> 3ff60082
+
+_containerRegistry = None   # type:  ContainerRegistryInterface
+
+def setContainerRegistry(registry: ContainerRegistryInterface) -> None:
+    global _containerRegistry
+    _containerRegistry = registry