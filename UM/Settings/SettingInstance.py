--- conflicted
+++ resolved
@@ -64,9 +64,6 @@
 
         self.__property_values = {} # type: Dict[str, Any]
 
-<<<<<<< HEAD
-    def __getattr__(self, name: str) -> Any:
-=======
     ##  Get a list of all supported property names
     def getPropertyNames(self):
         return self.__property_values.keys()
@@ -87,7 +84,6 @@
         return not (self == other)
 
     def __getattr__(self, name):
->>>>>>> 51312851
         if name == "_SettingInstance__property_values":
             # Prevent infinite recursion when __property_values is not set.
             # This happens primarily with Pickle
