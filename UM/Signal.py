# Copyright (c) 2015 Ultimaker B.V.
# Copyright (c) Thiago Marcos P. Santos
# Copyright (c) Christopher S. Case
# Copyright (c) David H. Bronke
# Uranium is released under the terms of the AGPLv3 or higher.

import inspect
import threading
import os
import weakref
from weakref import ReferenceType
from typing import Any, Union, Callable, TypeVar, Generic, List, Tuple, Iterable, cast, Optional

import functools

from UM.Event import CallFunctionEvent
from UM.Decorators import deprecated, call_if_enabled
from UM.Logger import Logger
from UM.Platform import Platform
from UM import FlameProfiler

# Helper functions for tracing signal emission.
<<<<<<< HEAD
def _traceEmit(signal: Any, *args: Any, **kwargs: Any) -> None:
    Logger.log("d", "Emitting %s with arguments %s", str(signal._Signal__name), str(args) + str(kwargs))
=======
def _traceEmit(signal, *args, **kwargs):
    Logger.log("d", "Emitting %s with arguments %s", str(signal.getName()), str(args) + str(kwargs))
>>>>>>> a4b5352b

    if signal._Signal__type == Signal.Queued:
        Logger.log("d", "> Queued signal, postponing emit until next event loop run")

    if signal._Signal__type == Signal.Auto:
        if Signal._signalQueue is not None and threading.current_thread() is not Signal._signalQueue.getMainThread():
            Logger.log("d", "> Auto signal and not on main thread, postponing emit until next event loop run")

    for func in signal._Signal__functions:
        Logger.log("d", "> Calling %s", str(func))

    for dest, func in signal._Signal__methods:
        Logger.log("d", "> Calling %s on %s", str(func), str(dest))

    for signal in signal._Signal__signals:
        Logger.log("d", "> Emitting %s", str(signal._Signal__name))


def _traceConnect(signal: Any, *args: Any, **kwargs: Any) -> None:
    Logger.log("d", "Connecting signal %s to %s", str(signal._Signal__name), str(args[0]))

def _traceDisconnect(signal: Any, *args: Any, **kwargs: Any) -> None:
    Logger.log("d", "Connecting signal %s from %s", str(signal._Signal__name), str(args[0]))

def _isTraceEnabled() -> bool:
    return "URANIUM_TRACE_SIGNALS" in os.environ

<<<<<<< HEAD
class SignalQueue:
    def functionEvent(self, event): pass
    def getMainThread(self): pass
=======
###########################################################################
# Integration with the Flame Profiler.

def _recordSignalNames():
    return FlameProfiler.enabled()

def profileEmit(function):
    if FlameProfiler.enabled():
        @functools.wraps(function)
        def wrapped(self, *args, **kwargs):
            FlameProfiler.updateProfileConfig()
            if FlameProfiler.isRecordingProfile():
                with FlameProfiler.profileCall("[SIG] " + self.getName()):
                    function(self, *args, **kwargs)
            else:
                function(self, *args, **kwargs)
        return wrapped

    else:
        return function

###########################################################################
>>>>>>> a4b5352b

##  Simple implementation of signals and slots.
#
#   Signals and slots can be used as a light weight event system. A class can
#   define signals that other classes can connect functions or methods to, called slots.
#   Whenever the signal is called, it will proceed to call the connected slots.
#
#   To create a signal, create an instance variable of type Signal. Other objects can then
#   use that variable's `connect()` method to connect methods, callable objects or signals
#   to the signal. To emit the signal, call `emit()` on the signal. Arguments can be passed
#   along to the signal, but slots will be required to handle them. When connecting signals
#   to other signals, the connected signal will be emitted whenever the signal is emitted.
#
#   Signal-slot connections are weak references and as such will not prevent objects
#   from being destroyed. In addition, all slots will be implicitly disconnected when
#   the signal is destroyed.
#
#   \warning It is imperative that the signals are created as instance variables, otherwise
#   emitting signals will get confused. To help with this, see the SignalEmitter class.
#
#   Loosely based on http://code.activestate.com/recipes/577980-improved-signalsslots-implementation-in-python/ #pylint: disable=wrong-spelling-in-comment
#   \sa SignalEmitter
class Signal:
    ##  Signal types.
    #   These indicate the type of a signal, that is, how the signal handles calling the connected
    #   slots.
    #   - Direct connections immediately call the connected slots from the thread that called emit().
    #   - Auto connections will push the call onto the event loop if the current thread is
    #     not the main thread, but make a direct call if it is.
    #   - Queued connections will always push
    #     the call on to the event loop.
    Direct = 1
    Auto = 2
    Queued = 3

    ##  Initialize the instance.
    #
    #   \param kwargs Keyword arguments.
    #                 Possible keywords:
    #                 - type: The signal type. Defaults to Auto.
    def __init__(self, type: int = Auto) -> None:
        # These collections must be treated as immutable otherwise we lose thread safety.
        self.__functions = WeakImmutableList()      # type: 'WeakImmutableList'
        self.__methods = WeakImmutablePairList()    # type: 'WeakImmutablePairList'
        self.__signals = WeakImmutableList()        # type: 'WeakImmutableList'

        self.__lock = threading.Lock()  # Guards access to the fields above.
        self.__type = type

        if _recordSignalNames():
            try:
                if Platform.isWindows():
                    self.__name = inspect.stack()[1][0].f_locals["key"]
                else:
                    self.__name = inspect.stack()[1].frame.f_locals["key"]
            except KeyError:
                self.__name = "Signal"
        else:
            self.__name = "Anon"

    def getName(self):
        return self.__name

    ##  \exception NotImplementedError
    def __call__(self) -> None:
        raise NotImplementedError("Call emit() to emit a signal")

    ##  Get type of the signal
    #   \return \type{int} Direct(1), Auto(2) or Queued(3)
    def getType(self) -> int:
        return self.__type

    ##  Emit the signal which indirectly calls all of the connected slots.
    #
    #   \param args The positional arguments to pass along.
    #   \param kwargs The keyword arguments to pass along.
    #
    #   \note If the Signal type is Queued and this is not called from the application thread
    #   the call will be posted as an event to the application main thread, which means the
    #   function will be called on the next application event loop tick.
    @call_if_enabled(_traceEmit, _isTraceEnabled())
<<<<<<< HEAD
    def emit(self, *args: Any, **kwargs: Any) -> None:
        try:
            if self.__type == Signal.Queued:
                Signal._signalQueue.functionEvent(CallFunctionEvent(self.emit, args, kwargs))
=======
    @profileEmit
    def emit(self, *args, **kwargs):
        try:
            if self.__type == Signal.Queued:
                Signal._app.functionEvent(CallFunctionEvent(self.__performEmit, args, kwargs))
>>>>>>> a4b5352b
                return
            if self.__type == Signal.Auto:
<<<<<<< HEAD
                if threading.current_thread() is not Signal._signalQueue.getMainThread():
                    Signal._signalQueue.functionEvent(CallFunctionEvent(self.emit, args, kwargs))
=======
                if threading.current_thread() is not Signal._app.getMainThread():
                    Signal._app.functionEvent(CallFunctionEvent(self.__performEmit, args, kwargs))
>>>>>>> a4b5352b
                    return
        except AttributeError: # If Signal._app is not set
            return

        self.__performEmit(*args, **kwargs)


    ##  Connect to this signal.
    #   \param connector The signal or slot (function) to connect.
    @call_if_enabled(_traceConnect, _isTraceEnabled())
    def connect(self, connector: Union['Signal', Callable[[],None]]) -> None:
        with self.__lock:
            if isinstance(connector, Signal):
                if connector == self:
                    return
                self.__signals = self.__signals.append(connector)
            elif inspect.ismethod(connector):
<<<<<<< HEAD
                self.__methods = self.__methods.append(cast(Any, connector).__self__, cast(Any, connector).__func__)
=======
                # if SIGNAL_PROFILE:
                #     Logger.log('d', "Connector method qual name: " + connector.__func__.__qualname__)
                self.__methods = self.__methods.append(connector.__self__, connector.__func__)
>>>>>>> a4b5352b
            else:
                # Once again, update the list of functions using a whole new list.
                # if SIGNAL_PROFILE:
                #     Logger.log('d', "Connector function qual name: " + connector.__qualname__)

                self.__functions = self.__functions.append(connector)

    ##  Disconnect from this signal.
    #   \param connector The signal or slot (function) to disconnect.
    @call_if_enabled(_traceDisconnect, _isTraceEnabled())
    def disconnect(self, connector):
        with self.__lock:
            if isinstance(connector, Signal):
                self.__signals = self.__signals.remove(connector)
            elif inspect.ismethod(connector):
                self.__methods = self.__methods.remove(connector.__self__, connector.__func__)
            else:
                self.__functions = self.__functions.remove(connector)

    ##  Disconnect all connected slots.
    def disconnectAll(self):
        with self.__lock:
            self.__functions = WeakImmutableList()      # type: 'WeakImmutableList'
            self.__methods = WeakImmutablePairList()    # type: 'WeakImmutablePairList'
            self.__signals = WeakImmutableList()        # type: 'WeakImmutableList'

    ##  To support Pickle
    #
    #   Since Weak containers cannot be serialized by Pickle we just return an empty dict as state.
    def __getstate__(self):
        return {}

    ##  To proerly handle deepcopy in combination with __getstate__
    #
    #   Apparently deepcopy uses __getstate__ internally, which is not documented. The reimplementation
    #   of __getstate__ then breaks deepcopy. On the other hand, if we do not reimplement it like that,
    #   we break pickle. So instead make sure to also reimplement __deepcopy__.
    def __deepcopy__(self, memo):
        # Snapshot these fields
        with self.__lock:
            functions = self.__functions
            methods = self.__methods
            signals = self.__signals

        signal = Signal(type = self.__type)
        signal.__functions = functions
        signal.__methods = methods
        signal.__signals = signals
        return signal

    ##  private:

    _signalQueue = None # type: SignalQueue

    # Private implementation of the actual emit.
    # This is done to make it possible to freely push function events without needing to maintain state.
    def __performEmit(self, *args, **kwargs):
        # Quickly make some private references to the collections we need to process.
        # Although the these fields are always safe to use read and use with regards to threading,
        # we want to operate on a consistent snapshot of the whole set of fields.
        with self.__lock:
            functions = self.__functions
            methods = self.__methods
            signals = self.__signals

        if not FlameProfiler.isRecordingProfile():
            # Call handler functions
            for func in functions:
                func(*args, **kwargs)

            # Call handler methods
            for dest, func in methods:
                func(dest, *args, **kwargs)

            # Emit connected signals
            for signal in signals:
                signal.emit(*args, **kwargs)
        else:
            # Call handler functions
            for func in functions:
                with FlameProfiler.profileCall(func.__qualname__):
                    func(*args, **kwargs)

            # Call handler methods
            for dest, func in methods:
                with FlameProfiler.profileCall(func.__qualname__):
                    func(dest, *args, **kwargs)

            # Emit connected signals
            for signal in signals:
                with FlameProfiler.profileCall("[SIG]" + signal.getName()):
                    signal.emit(*args, **kwargs)

    # This __str__() is useful for debugging.
    # def __str__(self):
    #     function_str = ", ".join([repr(f) for f in self.__functions])
    #     method_str = ", ".join([ "{dest: " + str(dest) + ", funcs: " + strMethodSet(funcs) + "}" for dest, funcs in self.__methods])
    #     signal_str = ", ".join([str(signal) for signal in self.__signals])
    #     return "Signal<{}> {{ __functions={{ {} }}, __methods={{ {} }}, __signals={{ {} }} }}".format(id(self), function_str, method_str, signal_str)

def strMethodSet(method_set):
    return "{" + ", ".join([str(m) for m in method_set]) + "}"

##  Convenience class to simplify signal creation.
#
#   This class is a Convenience class to simplify signal creation. Since signals
#   need to be instance variables, normally you would need to create all signals
#   in the class" `__init__` method. However, this makes them rather awkward to
#   document. This class instead makes it possible to declare them as class variables,
#   which makes documenting them near the function they are used possible.
#   During the call to `__init__()`, this class will then search through all the
#   properties of the instance and create instance variables for each class variable
#   that is an instance of Signal.
class SignalEmitter:
    ##  Initialize method.
    @deprecated("Please use the new @signalemitter decorator", "2.2")
    def __init__(self, **kwargs):
        super().__init__(**kwargs)
        for name, signal in inspect.getmembers(self, lambda i: isinstance(i, Signal)):
            setattr(self, name, Signal(type = signal.getType())) #pylint: disable=bad-whitespace

##  Class decorator that ensures a class has unique instances of signals.
#
#   Since signals need to be instance variables, normally you would need to create all
#   signals in the class" `__init__` method. However, this makes them rather awkward to
#   document. This decorator instead makes it possible to declare them as class variables,
#   which makes documenting them near the function they are used possible. This decorator
#   adjusts the class' __new__ method to create new signal instances for all class signals.
def signalemitter(cls):
    # First, check if the base class has any signals defined
    signals = inspect.getmembers(cls, lambda i: isinstance(i, Signal))
    if not signals:
        raise TypeError("Class {0} is marked as signal emitter but no signal were found".format(cls))

    # Then, replace the class' new method with one that modifies the created instance to have
    # unique signals.
    old_new = cls.__new__
    def new_new(subclass, *args, **kwargs):
        if old_new == object.__new__:
            sub = object.__new__(subclass)
        else:
            sub = old_new(subclass, *args, **kwargs)

        for key, value in inspect.getmembers(cls, lambda i: isinstance(i, Signal)):
            setattr(sub, key, Signal(type = value.getType()))

        return sub

    cls.__new__ = new_new
    return cls

T = TypeVar('T')

##  Minimal implementation of a weak reference list with immutable tendencies.
#
#   Strictly speaking this isn't immutable because the garbage collector can modify
#   it, but no application code can. Also, this class doesn't implement the Python
#   list API, only the handful of methods we actually need in the code above.
class WeakImmutableList(Generic[T], Iterable):
    def __init__(self) -> None:
        self.__list = []    # type: List[ReferenceType[Optional[T]]]

    ## Append an item and return a new list
    #
    #  \param item the item to append
    #  \return a new list
    def append(self, item: T) -> "WeakImmutableList[T]":
        new_instance = WeakImmutableList()   # type: WeakImmutableList[T]
        new_instance.__list = self.__cleanList()
        new_instance.__list.append(ReferenceType(item))
        return new_instance

    ## Remove an item and return a list
    #
    #  Note that unlike the normal Python list.remove() method, this ones
    #  doesn't throw a ValueError if the item isn't in the list.
    #  \param item item to remove
    #  \return a list which does not have the item.
    def remove(self, item: T) -> "WeakImmutableList[T]":
        for item_ref in self.__list:
            if item_ref() is item:
                new_instance = WeakImmutableList()   # type: WeakImmutableList[T]
                new_instance.__list = self.__cleanList()
                new_instance.__list.remove(item_ref)
                return new_instance
        else:
            return self # No changes needed

    # Create a new list with the missing values removed.
    def __cleanList(self) -> "List[ReferenceType[Optional[T]]]":
        return [item_ref for item_ref in self.__list if item_ref() is not None]

    def __iter__(self):
        return WeakImmutableListIterator(self.__list)

## Iterator wrapper which filters out missing values.
#
# It dereferences each weak reference object and filters out the objects
# which have already disappeared via GC.
class WeakImmutableListIterator(Generic[T], Iterable):
    def __init__(self, list_):
        self.__it = list_.__iter__()

    def __iter__(self):
        return self

    def __next__(self):
        next_item = self.__it.__next__()()
        while next_item is None:    # Skip missing values
            next_item = self.__it.__next__()()
        return next_item


U = TypeVar('U')

##  A variation of WeakImmutableList which holds a pair of values using weak refernces.
class WeakImmutablePairList(Generic[T,U], Iterable):
    def __init__(self) -> None:
        self.__list = []    # type: List[Tuple[ReferenceType[T],ReferenceType[U]]]

    ## Append an item and return a new list
    #
    #  \param item the item to append
    #  \return a new list
    def append(self, left_item: T, right_item: U) -> "WeakImmutablePairList[T,U]":
        new_instance = WeakImmutablePairList() # type: WeakImmutablePairList[T,U]
        new_instance.__list = self.__cleanList()
        new_instance.__list.append( (weakref.ref(left_item), weakref.ref(right_item)) )
        return new_instance

    ## Remove an item and return a list
    #
    #  Note that unlike the normal Python list.remove() method, this ones
    #  doesn't throw a ValueError if the item isn't in the list.
    #  \param item item to remove
    #  \return a list which does not have the item.
    def remove(self, left_item: T, right_item: U) -> "WeakImmutablePairList[T,U]":
        for pair in self.__list:
            left = pair[0]()
            right = pair[1]()

            if left is left_item and right is right_item:
                new_instance = WeakImmutablePairList() # type: WeakImmutablePairList[T,U]
                new_instance.__list = self.__cleanList()
                new_instance.__list.remove(pair)
                return new_instance
        else:
            return self # No changes needed

    # Create a new list with the missing values removed.
    def __cleanList(self) -> List[Tuple[ReferenceType,ReferenceType]]:
        return [pair for pair in self.__list if pair[0]() is not None and pair[1]() is not None]

    def __iter__(self):
        return WeakImmutablePairListIterator(self.__list)

# A small iterator wrapper which dereferences the weak ref objects and filters
# out the objects which have already disappeared via GC.
class WeakImmutablePairListIterator:
    def __init__(self, list_) -> None:
        self.__it = list_.__iter__()

    def __iter__(self):
        return self

    def __next__(self):
        pair = self.__it.__next__()
        left = pair[0]()
        right = pair[1]()
        while left is None or right is None:    # Skip missing values
            pair = self.__it.__next__()
            left = pair[0]()
            right = pair[1]()

        return (left, right)<|MERGE_RESOLUTION|>--- conflicted
+++ resolved
@@ -20,13 +20,8 @@
 from UM import FlameProfiler
 
 # Helper functions for tracing signal emission.
-<<<<<<< HEAD
 def _traceEmit(signal: Any, *args: Any, **kwargs: Any) -> None:
-    Logger.log("d", "Emitting %s with arguments %s", str(signal._Signal__name), str(args) + str(kwargs))
-=======
-def _traceEmit(signal, *args, **kwargs):
     Logger.log("d", "Emitting %s with arguments %s", str(signal.getName()), str(args) + str(kwargs))
->>>>>>> a4b5352b
 
     if signal._Signal__type == Signal.Queued:
         Logger.log("d", "> Queued signal, postponing emit until next event loop run")
@@ -54,11 +49,10 @@
 def _isTraceEnabled() -> bool:
     return "URANIUM_TRACE_SIGNALS" in os.environ
 
-<<<<<<< HEAD
 class SignalQueue:
     def functionEvent(self, event): pass
     def getMainThread(self): pass
-=======
+
 ###########################################################################
 # Integration with the Flame Profiler.
 
@@ -81,7 +75,6 @@
         return function
 
 ###########################################################################
->>>>>>> a4b5352b
 
 ##  Simple implementation of signals and slots.
 #
@@ -163,27 +156,15 @@
     #   the call will be posted as an event to the application main thread, which means the
     #   function will be called on the next application event loop tick.
     @call_if_enabled(_traceEmit, _isTraceEnabled())
-<<<<<<< HEAD
+    @profileEmit
     def emit(self, *args: Any, **kwargs: Any) -> None:
         try:
             if self.__type == Signal.Queued:
-                Signal._signalQueue.functionEvent(CallFunctionEvent(self.emit, args, kwargs))
-=======
-    @profileEmit
-    def emit(self, *args, **kwargs):
-        try:
-            if self.__type == Signal.Queued:
                 Signal._app.functionEvent(CallFunctionEvent(self.__performEmit, args, kwargs))
->>>>>>> a4b5352b
                 return
             if self.__type == Signal.Auto:
-<<<<<<< HEAD
-                if threading.current_thread() is not Signal._signalQueue.getMainThread():
-                    Signal._signalQueue.functionEvent(CallFunctionEvent(self.emit, args, kwargs))
-=======
                 if threading.current_thread() is not Signal._app.getMainThread():
                     Signal._app.functionEvent(CallFunctionEvent(self.__performEmit, args, kwargs))
->>>>>>> a4b5352b
                     return
         except AttributeError: # If Signal._app is not set
             return
@@ -201,13 +182,9 @@
                     return
                 self.__signals = self.__signals.append(connector)
             elif inspect.ismethod(connector):
-<<<<<<< HEAD
-                self.__methods = self.__methods.append(cast(Any, connector).__self__, cast(Any, connector).__func__)
-=======
                 # if SIGNAL_PROFILE:
                 #     Logger.log('d', "Connector method qual name: " + connector.__func__.__qualname__)
                 self.__methods = self.__methods.append(connector.__self__, connector.__func__)
->>>>>>> a4b5352b
             else:
                 # Once again, update the list of functions using a whole new list.
                 # if SIGNAL_PROFILE:
