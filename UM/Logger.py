--- conflicted
+++ resolved
@@ -1,16 +1,13 @@
 # Copyright (c) 2016 Ultimaker B.V.
 # Uranium is released under the terms of the LGPLv3 or higher.
 
+from functools import wraps
+import inspect
 import sys
-import inspect
-<<<<<<< HEAD
-from functools import wraps
+import threading
 import time
-import threading
 import traceback
-=======
 from typing import List
->>>>>>> ca6ae3cf
 
 from UM.PluginObject import PluginObject
 
